use crate::{
    accessors,
    components::{
        command_pump, event_pump, visibility_blocking,
        CommandBlocking, CommandInfo, Component, DrawableComponent,
        EventState, FileTreeComponent,
    },
    keys::SharedKeyConfig,
    queue::{InternalEvent, Queue},
    strings,
    ui::style::SharedTheme,
};
use anyhow::Result;
use asyncgit::{
<<<<<<< HEAD
    sync::{
        config::untracked_files_config, status::StatusType, utils,
    },
=======
    sync::{self, status::StatusType},
>>>>>>> abd21a1c
    AsyncNotification, AsyncStatus, StatusParams, CWD,
};
use crossbeam_channel::Sender;
use crossterm::event::Event;
use std::borrow::Cow;
use tui::{
    layout::{Alignment, Constraint, Direction, Layout},
    text::{Span, Spans},
    widgets::{Block, Borders, Paragraph},
};

#[derive(Default, Clone, Copy, Debug)]
pub struct StashingOptions {
    pub stash_untracked: bool,
    pub keep_index: bool,
}

pub struct Stashing {
    index: FileTreeComponent,
    visible: bool,
    options: StashingOptions,
    theme: SharedTheme,
    git_status: AsyncStatus,
    queue: Queue,
    key_config: SharedKeyConfig,
}

impl Stashing {
    accessors!(self, [index]);

    ///
    pub fn new(
        sender: &Sender<AsyncNotification>,
        queue: &Queue,
        theme: SharedTheme,
        key_config: SharedKeyConfig,
    ) -> Self {
        Self {
            index: FileTreeComponent::new(
                &strings::stashing_files_title(&key_config),
                true,
                Some(queue.clone()),
                theme.clone(),
                key_config.clone(),
            ),
            visible: false,
            options: StashingOptions {
                keep_index: false,
                stash_untracked: utils::repo(CWD)
                    .and_then(|repo| untracked_files_config(&repo))
                    .map(|c| c.include_untracked())
                    .unwrap_or(true),
            },
            theme,
            git_status: AsyncStatus::new(sender.clone()),
            queue: queue.clone(),
            key_config,
        }
    }

    ///
    pub fn update(&mut self) -> Result<()> {
        if self.is_visible() {
            self.git_status
                .fetch(&StatusParams::new(StatusType::Both))?;
        }

        Ok(())
    }

    ///
    pub fn anything_pending(&self) -> bool {
        self.git_status.is_pending()
    }

    ///
    pub fn update_git(
        &mut self,
        ev: AsyncNotification,
    ) -> Result<()> {
        if self.is_visible() {
            if let AsyncNotification::Status = ev {
                let status = self.git_status.last()?;
                self.index.update(&status.items)?;
            }
        }

        Ok(())
    }

    fn get_option_text(&self) -> Vec<Spans> {
        let bracket_open = Span::raw(Cow::from("["));
        let bracket_close = Span::raw(Cow::from("]"));
        let option_on =
            Span::styled(Cow::from("x"), self.theme.option(true));

        let option_off =
            Span::styled(Cow::from("_"), self.theme.option(false));

        vec![
            Spans::from(vec![
                bracket_open.clone(),
                if self.options.stash_untracked {
                    option_on.clone()
                } else {
                    option_off.clone()
                },
                bracket_close.clone(),
                Span::raw(Cow::from(" stash untracked")),
            ]),
            Spans::from(vec![
                bracket_open,
                if self.options.keep_index {
                    option_on.clone()
                } else {
                    option_off.clone()
                },
                bracket_close,
                Span::raw(Cow::from(" keep index")),
            ]),
        ]
    }
}

impl DrawableComponent for Stashing {
    fn draw<B: tui::backend::Backend>(
        &self,
        f: &mut tui::Frame<B>,
        rect: tui::layout::Rect,
    ) -> Result<()> {
        let chunks = Layout::default()
            .direction(Direction::Horizontal)
            .constraints(
                [Constraint::Min(1), Constraint::Length(22)].as_ref(),
            )
            .split(rect);

        let right_chunks = Layout::default()
            .direction(Direction::Vertical)
            .constraints(
                [Constraint::Length(4), Constraint::Min(1)].as_ref(),
            )
            .split(chunks[1]);

        f.render_widget(
            Paragraph::new(self.get_option_text())
                .block(Block::default().borders(Borders::ALL).title(
                    strings::stashing_options_title(&self.key_config),
                ))
                .alignment(Alignment::Left),
            right_chunks[0],
        );

        self.index.draw(f, chunks[0])?;

        Ok(())
    }
}

impl Component for Stashing {
    fn commands(
        &self,
        out: &mut Vec<CommandInfo>,
        force_all: bool,
    ) -> CommandBlocking {
        if self.visible || force_all {
            command_pump(
                out,
                force_all,
                self.components().as_slice(),
            );

            out.push(CommandInfo::new(
                strings::commands::stashing_save(&self.key_config),
                self.visible && !self.index.is_empty(),
                self.visible || force_all,
            ));
            out.push(CommandInfo::new(
                strings::commands::stashing_toggle_indexed(
                    &self.key_config,
                ),
                self.visible,
                self.visible || force_all,
            ));
            out.push(CommandInfo::new(
                strings::commands::stashing_toggle_untracked(
                    &self.key_config,
                ),
                self.visible,
                self.visible || force_all,
            ));
        }

        visibility_blocking(self)
    }

    fn event(
        &mut self,
        ev: crossterm::event::Event,
    ) -> Result<EventState> {
        if self.visible {
            if event_pump(ev, self.components_mut().as_mut_slice())?
                .is_consumed()
            {
                return Ok(EventState::Consumed);
            }

            if let Event::Key(k) = ev {
                return if k == self.key_config.stashing_save
                    && !self.index.is_empty()
                {
                    self.queue.borrow_mut().push_back(
                        InternalEvent::PopupStashing(self.options),
                    );

                    Ok(EventState::Consumed)
                } else if k == self.key_config.stashing_toggle_index {
                    self.options.keep_index =
                        !self.options.keep_index;
                    self.update()?;
                    Ok(EventState::Consumed)
                } else if k
                    == self.key_config.stashing_toggle_untracked
                {
                    self.options.stash_untracked =
                        !self.options.stash_untracked;
                    self.update()?;
                    Ok(EventState::Consumed)
                } else {
                    Ok(EventState::NotConsumed)
                };
            };
        }

        Ok(EventState::NotConsumed)
    }

    fn is_visible(&self) -> bool {
        self.visible
    }

    fn hide(&mut self) {
        self.visible = false;
    }

    fn show(&mut self) -> Result<()> {
        let config_untracked_files =
            sync::untracked_files_config(CWD)?;

        self.options.stash_untracked =
            !config_untracked_files.include_none();

        self.visible = true;
        self.update()?;
        Ok(())
    }
}<|MERGE_RESOLUTION|>--- conflicted
+++ resolved
@@ -11,16 +11,7 @@
     ui::style::SharedTheme,
 };
 use anyhow::Result;
-use asyncgit::{
-<<<<<<< HEAD
-    sync::{
-        config::untracked_files_config, status::StatusType, utils,
-    },
-=======
-    sync::{self, status::StatusType},
->>>>>>> abd21a1c
-    AsyncNotification, AsyncStatus, StatusParams, CWD,
-};
+use asyncgit::{AsyncNotification, AsyncStatus,  StatusParams, sync::status::StatusType};
 use crossbeam_channel::Sender;
 use crossterm::event::Event;
 use std::borrow::Cow;
@@ -67,10 +58,10 @@
             visible: false,
             options: StashingOptions {
                 keep_index: false,
-                stash_untracked: utils::repo(CWD)
-                    .and_then(|repo| untracked_files_config(&repo))
-                    .map(|c| c.include_untracked())
-                    .unwrap_or(true),
+    stash_untracked: true                
+                // stash_untracked: sync::untracked_files_config(CWD)
+                //     .map(|c| c.include_untracked())
+                //     .unwrap_or(true),
             },
             theme,
             git_status: AsyncStatus::new(sender.clone()),
@@ -265,11 +256,11 @@
     }
 
     fn show(&mut self) -> Result<()> {
-        let config_untracked_files =
-            sync::untracked_files_config(CWD)?;
-
-        self.options.stash_untracked =
-            !config_untracked_files.include_none();
+//         let config_untracked_files =
+//             sync::untracked_files_config(CWD)?;
+// 
+//         self.options.stash_untracked =
+//             !config_untracked_files.include_none();
 
         self.visible = true;
         self.update()?;
