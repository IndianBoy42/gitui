use crate::{
    accessors,
    components::{
        command_pump, event_pump, visibility_blocking,
        CommandBlocking, CommandInfo, Component, DrawableComponent,
        EventState, FileTreeComponent,
    },
    keys::SharedKeyConfig,
    queue::{InternalEvent, Queue},
    strings,
    ui::style::SharedTheme,
};
use anyhow::Result;
<<<<<<< HEAD
use asyncgit::{AsyncNotification, AsyncStatus,  StatusParams, sync::status::StatusType};
=======
use asyncgit::{
    sync::{self, status::StatusType},
    AsyncGitNotification, AsyncStatus, StatusParams, CWD,
};
>>>>>>> 3bdb1d3a
use crossbeam_channel::Sender;
use crossterm::event::Event;
use std::borrow::Cow;
use tui::{
    layout::{Alignment, Constraint, Direction, Layout},
    text::{Span, Spans},
    widgets::{Block, Borders, Paragraph},
};

#[derive(Default, Clone, Copy, Debug)]
pub struct StashingOptions {
    pub stash_untracked: bool,
    pub keep_index: bool,
}

pub struct Stashing {
    index: FileTreeComponent,
    visible: bool,
    options: StashingOptions,
    theme: SharedTheme,
    git_status: AsyncStatus,
    queue: Queue,
    key_config: SharedKeyConfig,
}

impl Stashing {
    accessors!(self, [index]);

    ///
    pub fn new(
        sender: &Sender<AsyncGitNotification>,
        queue: &Queue,
        theme: SharedTheme,
        key_config: SharedKeyConfig,
    ) -> Self {
        Self {
            index: FileTreeComponent::new(
                &strings::stashing_files_title(&key_config),
                true,
                Some(queue.clone()),
                theme.clone(),
                key_config.clone(),
            ),
            visible: false,
            options: StashingOptions {
                keep_index: false,
    stash_untracked: true                
                // stash_untracked: sync::untracked_files_config(CWD)
                //     .map(|c| c.include_untracked())
                //     .unwrap_or(true),
            },
            theme,
            git_status: AsyncStatus::new(sender.clone()),
            queue: queue.clone(),
            key_config,
        }
    }

    ///
    pub fn update(&mut self) -> Result<()> {
        if self.is_visible() {
            self.git_status
                .fetch(&StatusParams::new(StatusType::Both))?;
        }

        Ok(())
    }

    ///
    pub fn anything_pending(&self) -> bool {
        self.git_status.is_pending()
    }

    ///
    pub fn update_git(
        &mut self,
        ev: AsyncGitNotification,
    ) -> Result<()> {
        if self.is_visible() {
            if let AsyncGitNotification::Status = ev {
                let status = self.git_status.last()?;
                self.index.update(&status.items)?;
            }
        }

        Ok(())
    }

    fn get_option_text(&self) -> Vec<Spans> {
        let bracket_open = Span::raw(Cow::from("["));
        let bracket_close = Span::raw(Cow::from("]"));
        let option_on =
            Span::styled(Cow::from("x"), self.theme.option(true));

        let option_off =
            Span::styled(Cow::from("_"), self.theme.option(false));

        vec![
            Spans::from(vec![
                bracket_open.clone(),
                if self.options.stash_untracked {
                    option_on.clone()
                } else {
                    option_off.clone()
                },
                bracket_close.clone(),
                Span::raw(Cow::from(" stash untracked")),
            ]),
            Spans::from(vec![
                bracket_open,
                if self.options.keep_index {
                    option_on.clone()
                } else {
                    option_off.clone()
                },
                bracket_close,
                Span::raw(Cow::from(" keep index")),
            ]),
        ]
    }
}

impl DrawableComponent for Stashing {
    fn draw<B: tui::backend::Backend>(
        &self,
        f: &mut tui::Frame<B>,
        rect: tui::layout::Rect,
    ) -> Result<()> {
        let chunks = Layout::default()
            .direction(Direction::Horizontal)
            .constraints(
                [Constraint::Min(1), Constraint::Length(22)].as_ref(),
            )
            .split(rect);

        let right_chunks = Layout::default()
            .direction(Direction::Vertical)
            .constraints(
                [Constraint::Length(4), Constraint::Min(1)].as_ref(),
            )
            .split(chunks[1]);

        f.render_widget(
            Paragraph::new(self.get_option_text())
                .block(Block::default().borders(Borders::ALL).title(
                    strings::stashing_options_title(&self.key_config),
                ))
                .alignment(Alignment::Left),
            right_chunks[0],
        );

        self.index.draw(f, chunks[0])?;

        Ok(())
    }
}

impl Component for Stashing {
    fn commands(
        &self,
        out: &mut Vec<CommandInfo>,
        force_all: bool,
    ) -> CommandBlocking {
        if self.visible || force_all {
            command_pump(
                out,
                force_all,
                self.components().as_slice(),
            );

            out.push(CommandInfo::new(
                strings::commands::stashing_save(&self.key_config),
                self.visible && !self.index.is_empty(),
                self.visible || force_all,
            ));
            out.push(CommandInfo::new(
                strings::commands::stashing_toggle_indexed(
                    &self.key_config,
                ),
                self.visible,
                self.visible || force_all,
            ));
            out.push(CommandInfo::new(
                strings::commands::stashing_toggle_untracked(
                    &self.key_config,
                ),
                self.visible,
                self.visible || force_all,
            ));
        }

        visibility_blocking(self)
    }

    fn event(
        &mut self,
        ev: crossterm::event::Event,
    ) -> Result<EventState> {
        if self.visible {
            if event_pump(ev, self.components_mut().as_mut_slice())?
                .is_consumed()
            {
                return Ok(EventState::Consumed);
            }

            if let Event::Key(k) = ev {
                return if k == self.key_config.stashing_save
                    && !self.index.is_empty()
                {
                    self.queue.push(InternalEvent::PopupStashing(
                        self.options,
                    ));

                    Ok(EventState::Consumed)
                } else if k == self.key_config.stashing_toggle_index {
                    self.options.keep_index =
                        !self.options.keep_index;
                    self.update()?;
                    Ok(EventState::Consumed)
                } else if k
                    == self.key_config.stashing_toggle_untracked
                {
                    self.options.stash_untracked =
                        !self.options.stash_untracked;
                    self.update()?;
                    Ok(EventState::Consumed)
                } else {
                    Ok(EventState::NotConsumed)
                };
            };
        }

        Ok(EventState::NotConsumed)
    }

    fn is_visible(&self) -> bool {
        self.visible
    }

    fn hide(&mut self) {
        self.visible = false;
    }

    fn show(&mut self) -> Result<()> {
//         let config_untracked_files =
//             sync::untracked_files_config(CWD)?;
// 
//         self.options.stash_untracked =
//             !config_untracked_files.include_none();

        self.visible = true;
        self.update()?;
        Ok(())
    }
}<|MERGE_RESOLUTION|>--- conflicted
+++ resolved
@@ -11,14 +11,10 @@
     ui::style::SharedTheme,
 };
 use anyhow::Result;
-<<<<<<< HEAD
-use asyncgit::{AsyncNotification, AsyncStatus,  StatusParams, sync::status::StatusType};
-=======
 use asyncgit::{
     sync::{self, status::StatusType},
     AsyncGitNotification, AsyncStatus, StatusParams, CWD,
 };
->>>>>>> 3bdb1d3a
 use crossbeam_channel::Sender;
 use crossterm::event::Event;
 use std::borrow::Cow;
