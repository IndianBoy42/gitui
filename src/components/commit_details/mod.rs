--- conflicted
+++ resolved
@@ -36,84 +36,6 @@
 }
 
 impl CommitDetailsComponent {
-<<<<<<< HEAD
-    accessors!(self, [details, file_tree]);
-
-    ///
-    pub fn new(
-        queue: &Queue,
-        sender: &Sender<AsyncGitNotification>,
-        theme: SharedTheme,
-        key_config: SharedKeyConfig,
-    ) -> Self {
-        Self {
-            details: DetailsComponent::new(
-                theme.clone(),
-                key_config.clone(),
-                false,
-            ),
-            git_commit_files: AsyncCommitFiles::new(sender),
-            file_tree: FileTreeComponent::new(
-                "",
-                false,
-                Some(queue.clone()),
-                theme,
-                key_config.clone(),
-            ),
-            visible: true,
-            key_config,
-        }
-    }
-
-    fn get_files_title(&self) -> String {
-        let files_count = self.file_tree.file_count();
-
-        format!(
-            "{} {}",
-            strings::commit::details_files_title(&self.key_config),
-            files_count
-        )
-    }
-
-    ///
-    pub fn set_commit(
-        &mut self,
-        id: Option<CommitId>,
-        tags: Option<CommitTags>,
-    ) -> Result<()> {
-        self.details.set_commit(id, tags);
-
-        if let Some(id) = id {
-            if let Some((fetched_id, res)) =
-                self.git_commit_files.current()?
-            {
-                if fetched_id == id {
-                    self.file_tree.update(res.as_slice())?;
-                    self.file_tree.set_title(self.get_files_title());
-
-                    return Ok(());
-                }
-            }
-
-            self.file_tree.clear()?;
-            self.git_commit_files.fetch(id)?;
-        }
-
-        self.file_tree.set_title(self.get_files_title());
-
-        Ok(())
-    }
-
-    ///
-    pub fn any_work_pending(&self) -> bool {
-        self.git_commit_files.is_pending()
-    }
-
-    ///
-    pub const fn files(&self) -> &FileTreeComponent {
-        &self.file_tree
-    }
-=======
 	accessors!(self, [single_details, compare_details, file_tree]);
 
 	///
@@ -224,7 +146,6 @@
 	fn is_compare(&self) -> bool {
 		self.commit.map(|p| p.other.is_some()).unwrap_or_default()
 	}
->>>>>>> d3a6fdd2
 }
 
 impl DrawableComponent for CommitDetailsComponent {
