--- conflicted
+++ resolved
@@ -341,17 +341,13 @@
             if let Event::Key(e) = ev {
                 if e == self.key_config.exit_popup {
                     self.hide();
-<<<<<<< HEAD
                     return Ok(EventState::Consumed);
-=======
-                    return Ok(true);
                 } else if e == self.key_config.enter
                     && self.input_type == InputType::Multiline
                 {
                     self.msg.insert(self.cursor_position, '\n');
                     self.incr_cursor();
-                    return Ok(true);
->>>>>>> 985af364
+                    return Ok(EventState::Consumed);
                 }
 
                 let is_ctrl =
