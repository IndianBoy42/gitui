use super::{
	filetree::FileTreeComponent,
	utils::filetree::{FileTreeItem, FileTreeItemKind},
	CommandBlocking, DrawableComponent,
};
use crate::{
	components::{CommandInfo, Component, EventState},
	keys::SharedKeyConfig,
	queue::{Action, InternalEvent, NeedsUpdate, Queue, ResetItem},
	strings, try_or_popup,
	ui::style::SharedTheme,
};
use anyhow::Result;
use asyncgit::{sync, StatusItem, StatusItemType, CWD};
use crossterm::event::Event;
use std::path::Path;
use tui::{backend::Backend, layout::Rect, Frame};

///
pub struct ChangesComponent {
	files: FileTreeComponent,
	is_working_dir: bool,
	queue: Queue,
	key_config: SharedKeyConfig,
}

impl ChangesComponent {
<<<<<<< HEAD
    ///
    pub fn new(
        title: &str,
        focus: bool,
        is_working_dir: bool,
        queue: Queue,
        theme: SharedTheme,
        key_config: SharedKeyConfig,
    ) -> Self {
        Self {
            files: FileTreeComponent::new(
                title,
                focus,
                Some(queue.clone()),
                theme,
                key_config.clone(),
            ),
            is_working_dir,
            queue,
            key_config,
        }
    }

    ///
    pub fn set_items(&mut self, list: &[StatusItem]) -> Result<()> {
        self.files.update(list)?;
        Ok(())
    }

    ///
    pub fn selection(&self) -> Option<FileTreeItem> {
        self.files.selection()
    }

    ///
    pub fn focus_select(&mut self, focus: bool) {
        self.files.focus(focus);
        self.files.show_selection(focus);
    }

    /// returns true if list is empty
    pub fn is_empty(&self) -> bool {
        self.files.is_empty()
    }

    ///
    pub fn is_file_seleted(&self) -> bool {
        self.files.is_file_seleted()
    }

    fn index_add_remove(&mut self) -> Result<bool> {
        if let Some(tree_item) = self.selection() {
            if self.is_working_dir {
                if let FileTreeItemKind::File(i) = tree_item.kind {
                    let path = Path::new(i.path.as_str());
                    match i.status {
                        StatusItemType::Deleted => {
                            sync::stage_addremoved(CWD, path)?;
                        }
                        _ => sync::stage_add_file(CWD, path)?,
                    };

                    if self.is_empty() {
                        self.queue
                            .push(InternalEvent::StatusLastFileMoved);
                    }

                    return Ok(true);
                }

                //TODO: check if we can handle the one file case with it aswell
                sync::stage_add_all(
                    CWD,
                    tree_item.info.full_path.as_str(),
                )?;

                return Ok(true);
            }

            let path = tree_item.info.full_path.as_str();
            sync::reset_stage(CWD, path)?;
            return Ok(true);
        }

        Ok(false)
    }

    fn index_update_all(&mut self) -> Result<()> {
        sync::stage_update_all(CWD, "*")?;

        self.queue.push(InternalEvent::Update(NeedsUpdate::ALL));

        Ok(())
    }

    fn index_add_all(&mut self) -> Result<()> {
        sync::stage_add_all(CWD, "*")?;

        self.queue.push(InternalEvent::Update(NeedsUpdate::ALL));

        Ok(())
    }

    fn stage_remove_all(&mut self) -> Result<()> {
        sync::reset_stage(CWD, "*")?;

        self.queue.push(InternalEvent::Update(NeedsUpdate::ALL));

        Ok(())
    }

    fn dispatch_reset_workdir(&mut self) -> bool {
        if let Some(tree_item) = self.selection() {
            let is_folder =
                matches!(tree_item.kind, FileTreeItemKind::Path(_));
            self.queue.push(InternalEvent::ConfirmAction(
                Action::Reset(ResetItem {
                    path: tree_item.info.full_path,
                    is_folder,
                }),
            ));

            return true;
        }
        false
    }

    fn add_to_ignore(&mut self) -> bool {
        if let Some(tree_item) = self.selection() {
            if let Err(e) =
                sync::add_to_ignore(CWD, &tree_item.info.full_path)
            {
                self.queue.push(InternalEvent::ShowErrorMsg(
                    format!(
                        "ignore error:\n{}\nfile:\n{:?}",
                        e, tree_item.info.full_path
                    ),
                ));
            } else {
                self.queue
                    .push(InternalEvent::Update(NeedsUpdate::ALL));

                return true;
            }
        }

        false
    }
=======
	///
	pub fn new(
		title: &str,
		focus: bool,
		is_working_dir: bool,
		queue: Queue,
		theme: SharedTheme,
		key_config: SharedKeyConfig,
	) -> Self {
		Self {
			files: FileTreeComponent::new(
				title,
				focus,
				Some(queue.clone()),
				theme,
				key_config.clone(),
			),
			is_working_dir,
			queue,
			key_config,
		}
	}

	///
	pub fn set_items(&mut self, list: &[StatusItem]) -> Result<()> {
		self.files.update(list)?;
		Ok(())
	}

	///
	pub fn selection(&self) -> Option<FileTreeItem> {
		self.files.selection()
	}

	///
	pub fn focus_select(&mut self, focus: bool) {
		self.files.focus(focus);
		self.files.show_selection(focus);
	}

	/// returns true if list is empty
	pub fn is_empty(&self) -> bool {
		self.files.is_empty()
	}

	///
	pub fn is_file_seleted(&self) -> bool {
		self.files.is_file_seleted()
	}

	fn index_add_remove(&mut self) -> Result<bool> {
		if let Some(tree_item) = self.selection() {
			if self.is_working_dir {
				if let FileTreeItemKind::File(i) = tree_item.kind {
					let path = Path::new(i.path.as_str());
					match i.status {
						StatusItemType::Deleted => {
							sync::stage_addremoved(CWD, path)?;
						}
						_ => sync::stage_add_file(CWD, path)?,
					};

					if self.is_empty() {
						self.queue
							.push(InternalEvent::StatusLastFileMoved);
					}

					return Ok(true);
				}

				//TODO: check if we can handle the one file case with it aswell
				sync::stage_add_all(
					CWD,
					tree_item.info.full_path.as_str(),
				)?;

				return Ok(true);
			}

			let path = tree_item.info.full_path.as_str();
			sync::reset_stage(CWD, path)?;
			return Ok(true);
		}

		Ok(false)
	}

	fn index_add_all(&mut self) -> Result<()> {
		sync::stage_add_all(CWD, "*")?;

		self.queue.push(InternalEvent::Update(NeedsUpdate::ALL));

		Ok(())
	}

	fn stage_remove_all(&mut self) -> Result<()> {
		sync::reset_stage(CWD, "*")?;

		self.queue.push(InternalEvent::Update(NeedsUpdate::ALL));

		Ok(())
	}

	fn dispatch_reset_workdir(&mut self) -> bool {
		if let Some(tree_item) = self.selection() {
			let is_folder =
				matches!(tree_item.kind, FileTreeItemKind::Path(_));
			self.queue.push(InternalEvent::ConfirmAction(
				Action::Reset(ResetItem {
					path: tree_item.info.full_path,
					is_folder,
				}),
			));

			return true;
		}
		false
	}

	fn add_to_ignore(&mut self) -> bool {
		if let Some(tree_item) = self.selection() {
			if let Err(e) =
				sync::add_to_ignore(CWD, &tree_item.info.full_path)
			{
				self.queue.push(InternalEvent::ShowErrorMsg(
					format!(
						"ignore error:\n{}\nfile:\n{:?}",
						e, tree_item.info.full_path
					),
				));
			} else {
				self.queue
					.push(InternalEvent::Update(NeedsUpdate::ALL));

				return true;
			}
		}

		false
	}
>>>>>>> d3a6fdd2
}

impl DrawableComponent for ChangesComponent {
	fn draw<B: Backend>(
		&self,
		f: &mut Frame<B>,
		r: Rect,
	) -> Result<()> {
		self.files.draw(f, r)?;

		Ok(())
	}
}

impl Component for ChangesComponent {
<<<<<<< HEAD
    fn commands(
        &self,
        out: &mut Vec<CommandInfo>,
        force_all: bool,
    ) -> CommandBlocking {
        self.files.commands(out, force_all);

        let some_selection = self.selection().is_some();

        if self.is_working_dir {
            out.push(CommandInfo::new(
                strings::commands::stage_all(&self.key_config),
                some_selection,
                self.focused(),
            ));
            out.push(CommandInfo::new(
                strings::commands::update_all(&self.key_config),
                some_selection,
                self.focused(),
            ));
            out.push(CommandInfo::new(
                strings::commands::stage_item(&self.key_config),
                some_selection,
                self.focused(),
            ));
            out.push(CommandInfo::new(
                strings::commands::reset_item(&self.key_config),
                some_selection,
                self.focused(),
            ));
            out.push(CommandInfo::new(
                strings::commands::ignore_item(&self.key_config),
                some_selection,
                self.focused(),
            ));
        } else {
            out.push(CommandInfo::new(
                strings::commands::unstage_item(&self.key_config),
                some_selection,
                self.focused(),
            ));
            out.push(CommandInfo::new(
                strings::commands::unstage_all(&self.key_config),
                some_selection,
                self.focused(),
            ));
            out.push(
                CommandInfo::new(
                    strings::commands::commit_open(&self.key_config),
                    !self.is_empty(),
                    self.focused() || force_all,
                )
                .order(-1),
            );
        }

        CommandBlocking::PassingOn
    }

    fn event(&mut self, ev: Event) -> Result<EventState> {
        if self.files.event(ev)?.is_consumed() {
            return Ok(EventState::Consumed);
        }

        if self.focused() {
            if let Event::Key(e) = ev {
                return if e == self.key_config.open_commit
                    && !self.is_working_dir
                    && !self.is_empty()
                {
                    self.queue.push(InternalEvent::OpenCommit);
                    Ok(EventState::Consumed)
                } else if e == self.key_config.enter {
                    try_or_popup!(
                        self,
                        "staging error:",
                        self.index_add_remove()
                    );

                    self.queue.push(InternalEvent::Update(
                        NeedsUpdate::ALL,
                    ));
                    Ok(EventState::Consumed)
                } else if e == self.key_config.status_update_all
                    && !self.is_empty()
                {
                    if self.is_working_dir {
                        try_or_popup!(
                            self,
                            "updating all error:",
                            self.index_update_all()
                        );
                    }
                    self.queue
                        .push(InternalEvent::StatusLastFileMoved);
                    Ok(EventState::Consumed)
                } else if e == self.key_config.status_stage_all
                    && !self.is_empty()
                {
                    if self.is_working_dir {
                        try_or_popup!(
                            self,
                            "staging all error:",
                            self.index_add_all()
                        );
                    } else {
                        self.stage_remove_all()?;
                    }
                    self.queue
                        .push(InternalEvent::StatusLastFileMoved);
                    Ok(EventState::Consumed)
                } else if e == self.key_config.status_reset_item
                    && self.is_working_dir
                {
                    Ok(self.dispatch_reset_workdir().into())
                } else if e == self.key_config.status_ignore_file
                    && self.is_working_dir
                    && !self.is_empty()
                {
                    Ok(self.add_to_ignore().into())
                } else {
                    Ok(EventState::NotConsumed)
                };
            }
        }

        Ok(EventState::NotConsumed)
    }

    fn focused(&self) -> bool {
        self.files.focused()
    }
    fn focus(&mut self, focus: bool) {
        self.files.focus(focus);
    }
=======
	fn commands(
		&self,
		out: &mut Vec<CommandInfo>,
		force_all: bool,
	) -> CommandBlocking {
		self.files.commands(out, force_all);

		let some_selection = self.selection().is_some();

		if self.is_working_dir {
			out.push(CommandInfo::new(
				strings::commands::stage_all(&self.key_config),
				some_selection,
				self.focused(),
			));
			out.push(CommandInfo::new(
				strings::commands::stage_item(&self.key_config),
				some_selection,
				self.focused(),
			));
			out.push(CommandInfo::new(
				strings::commands::reset_item(&self.key_config),
				some_selection,
				self.focused(),
			));
			out.push(CommandInfo::new(
				strings::commands::ignore_item(&self.key_config),
				some_selection,
				self.focused(),
			));
		} else {
			out.push(CommandInfo::new(
				strings::commands::unstage_item(&self.key_config),
				some_selection,
				self.focused(),
			));
			out.push(CommandInfo::new(
				strings::commands::unstage_all(&self.key_config),
				some_selection,
				self.focused(),
			));
			out.push(
				CommandInfo::new(
					strings::commands::commit_open(&self.key_config),
					!self.is_empty(),
					self.focused() || force_all,
				)
				.order(-1),
			);
		}

		CommandBlocking::PassingOn
	}

	fn event(&mut self, ev: Event) -> Result<EventState> {
		if self.files.event(ev)?.is_consumed() {
			return Ok(EventState::Consumed);
		}

		if self.focused() {
			if let Event::Key(e) = ev {
				return if e == self.key_config.open_commit
					&& !self.is_working_dir
					&& !self.is_empty()
				{
					self.queue.push(InternalEvent::OpenCommit);
					Ok(EventState::Consumed)
				} else if e == self.key_config.enter {
					try_or_popup!(
						self,
						"staging error:",
						self.index_add_remove()
					);

					self.queue.push(InternalEvent::Update(
						NeedsUpdate::ALL,
					));
					Ok(EventState::Consumed)
				} else if e == self.key_config.status_stage_all
					&& !self.is_empty()
				{
					if self.is_working_dir {
						try_or_popup!(
							self,
							"staging all error:",
							self.index_add_all()
						);
					} else {
						self.stage_remove_all()?;
					}
					self.queue
						.push(InternalEvent::StatusLastFileMoved);
					Ok(EventState::Consumed)
				} else if e == self.key_config.status_reset_item
					&& self.is_working_dir
				{
					Ok(self.dispatch_reset_workdir().into())
				} else if e == self.key_config.status_ignore_file
					&& self.is_working_dir
					&& !self.is_empty()
				{
					Ok(self.add_to_ignore().into())
				} else {
					Ok(EventState::NotConsumed)
				};
			}
		}

		Ok(EventState::NotConsumed)
	}

	fn focused(&self) -> bool {
		self.files.focused()
	}
	fn focus(&mut self, focus: bool) {
		self.files.focus(focus);
	}
>>>>>>> d3a6fdd2
}<|MERGE_RESOLUTION|>--- conflicted
+++ resolved
@@ -25,156 +25,6 @@
 }
 
 impl ChangesComponent {
-<<<<<<< HEAD
-    ///
-    pub fn new(
-        title: &str,
-        focus: bool,
-        is_working_dir: bool,
-        queue: Queue,
-        theme: SharedTheme,
-        key_config: SharedKeyConfig,
-    ) -> Self {
-        Self {
-            files: FileTreeComponent::new(
-                title,
-                focus,
-                Some(queue.clone()),
-                theme,
-                key_config.clone(),
-            ),
-            is_working_dir,
-            queue,
-            key_config,
-        }
-    }
-
-    ///
-    pub fn set_items(&mut self, list: &[StatusItem]) -> Result<()> {
-        self.files.update(list)?;
-        Ok(())
-    }
-
-    ///
-    pub fn selection(&self) -> Option<FileTreeItem> {
-        self.files.selection()
-    }
-
-    ///
-    pub fn focus_select(&mut self, focus: bool) {
-        self.files.focus(focus);
-        self.files.show_selection(focus);
-    }
-
-    /// returns true if list is empty
-    pub fn is_empty(&self) -> bool {
-        self.files.is_empty()
-    }
-
-    ///
-    pub fn is_file_seleted(&self) -> bool {
-        self.files.is_file_seleted()
-    }
-
-    fn index_add_remove(&mut self) -> Result<bool> {
-        if let Some(tree_item) = self.selection() {
-            if self.is_working_dir {
-                if let FileTreeItemKind::File(i) = tree_item.kind {
-                    let path = Path::new(i.path.as_str());
-                    match i.status {
-                        StatusItemType::Deleted => {
-                            sync::stage_addremoved(CWD, path)?;
-                        }
-                        _ => sync::stage_add_file(CWD, path)?,
-                    };
-
-                    if self.is_empty() {
-                        self.queue
-                            .push(InternalEvent::StatusLastFileMoved);
-                    }
-
-                    return Ok(true);
-                }
-
-                //TODO: check if we can handle the one file case with it aswell
-                sync::stage_add_all(
-                    CWD,
-                    tree_item.info.full_path.as_str(),
-                )?;
-
-                return Ok(true);
-            }
-
-            let path = tree_item.info.full_path.as_str();
-            sync::reset_stage(CWD, path)?;
-            return Ok(true);
-        }
-
-        Ok(false)
-    }
-
-    fn index_update_all(&mut self) -> Result<()> {
-        sync::stage_update_all(CWD, "*")?;
-
-        self.queue.push(InternalEvent::Update(NeedsUpdate::ALL));
-
-        Ok(())
-    }
-
-    fn index_add_all(&mut self) -> Result<()> {
-        sync::stage_add_all(CWD, "*")?;
-
-        self.queue.push(InternalEvent::Update(NeedsUpdate::ALL));
-
-        Ok(())
-    }
-
-    fn stage_remove_all(&mut self) -> Result<()> {
-        sync::reset_stage(CWD, "*")?;
-
-        self.queue.push(InternalEvent::Update(NeedsUpdate::ALL));
-
-        Ok(())
-    }
-
-    fn dispatch_reset_workdir(&mut self) -> bool {
-        if let Some(tree_item) = self.selection() {
-            let is_folder =
-                matches!(tree_item.kind, FileTreeItemKind::Path(_));
-            self.queue.push(InternalEvent::ConfirmAction(
-                Action::Reset(ResetItem {
-                    path: tree_item.info.full_path,
-                    is_folder,
-                }),
-            ));
-
-            return true;
-        }
-        false
-    }
-
-    fn add_to_ignore(&mut self) -> bool {
-        if let Some(tree_item) = self.selection() {
-            if let Err(e) =
-                sync::add_to_ignore(CWD, &tree_item.info.full_path)
-            {
-                self.queue.push(InternalEvent::ShowErrorMsg(
-                    format!(
-                        "ignore error:\n{}\nfile:\n{:?}",
-                        e, tree_item.info.full_path
-                    ),
-                ));
-            } else {
-                self.queue
-                    .push(InternalEvent::Update(NeedsUpdate::ALL));
-
-                return true;
-            }
-        }
-
-        false
-    }
-=======
 	///
 	pub fn new(
 		title: &str,
@@ -315,7 +165,6 @@
 
 		false
 	}
->>>>>>> d3a6fdd2
 }
 
 impl DrawableComponent for ChangesComponent {
@@ -331,143 +180,6 @@
 }
 
 impl Component for ChangesComponent {
-<<<<<<< HEAD
-    fn commands(
-        &self,
-        out: &mut Vec<CommandInfo>,
-        force_all: bool,
-    ) -> CommandBlocking {
-        self.files.commands(out, force_all);
-
-        let some_selection = self.selection().is_some();
-
-        if self.is_working_dir {
-            out.push(CommandInfo::new(
-                strings::commands::stage_all(&self.key_config),
-                some_selection,
-                self.focused(),
-            ));
-            out.push(CommandInfo::new(
-                strings::commands::update_all(&self.key_config),
-                some_selection,
-                self.focused(),
-            ));
-            out.push(CommandInfo::new(
-                strings::commands::stage_item(&self.key_config),
-                some_selection,
-                self.focused(),
-            ));
-            out.push(CommandInfo::new(
-                strings::commands::reset_item(&self.key_config),
-                some_selection,
-                self.focused(),
-            ));
-            out.push(CommandInfo::new(
-                strings::commands::ignore_item(&self.key_config),
-                some_selection,
-                self.focused(),
-            ));
-        } else {
-            out.push(CommandInfo::new(
-                strings::commands::unstage_item(&self.key_config),
-                some_selection,
-                self.focused(),
-            ));
-            out.push(CommandInfo::new(
-                strings::commands::unstage_all(&self.key_config),
-                some_selection,
-                self.focused(),
-            ));
-            out.push(
-                CommandInfo::new(
-                    strings::commands::commit_open(&self.key_config),
-                    !self.is_empty(),
-                    self.focused() || force_all,
-                )
-                .order(-1),
-            );
-        }
-
-        CommandBlocking::PassingOn
-    }
-
-    fn event(&mut self, ev: Event) -> Result<EventState> {
-        if self.files.event(ev)?.is_consumed() {
-            return Ok(EventState::Consumed);
-        }
-
-        if self.focused() {
-            if let Event::Key(e) = ev {
-                return if e == self.key_config.open_commit
-                    && !self.is_working_dir
-                    && !self.is_empty()
-                {
-                    self.queue.push(InternalEvent::OpenCommit);
-                    Ok(EventState::Consumed)
-                } else if e == self.key_config.enter {
-                    try_or_popup!(
-                        self,
-                        "staging error:",
-                        self.index_add_remove()
-                    );
-
-                    self.queue.push(InternalEvent::Update(
-                        NeedsUpdate::ALL,
-                    ));
-                    Ok(EventState::Consumed)
-                } else if e == self.key_config.status_update_all
-                    && !self.is_empty()
-                {
-                    if self.is_working_dir {
-                        try_or_popup!(
-                            self,
-                            "updating all error:",
-                            self.index_update_all()
-                        );
-                    }
-                    self.queue
-                        .push(InternalEvent::StatusLastFileMoved);
-                    Ok(EventState::Consumed)
-                } else if e == self.key_config.status_stage_all
-                    && !self.is_empty()
-                {
-                    if self.is_working_dir {
-                        try_or_popup!(
-                            self,
-                            "staging all error:",
-                            self.index_add_all()
-                        );
-                    } else {
-                        self.stage_remove_all()?;
-                    }
-                    self.queue
-                        .push(InternalEvent::StatusLastFileMoved);
-                    Ok(EventState::Consumed)
-                } else if e == self.key_config.status_reset_item
-                    && self.is_working_dir
-                {
-                    Ok(self.dispatch_reset_workdir().into())
-                } else if e == self.key_config.status_ignore_file
-                    && self.is_working_dir
-                    && !self.is_empty()
-                {
-                    Ok(self.add_to_ignore().into())
-                } else {
-                    Ok(EventState::NotConsumed)
-                };
-            }
-        }
-
-        Ok(EventState::NotConsumed)
-    }
-
-    fn focused(&self) -> bool {
-        self.files.focused()
-    }
-    fn focus(&mut self, focus: bool) {
-        self.files.focus(focus);
-    }
-=======
 	fn commands(
 		&self,
 		out: &mut Vec<CommandInfo>,
@@ -585,5 +297,4 @@
 	fn focus(&mut self, focus: bool) {
 		self.files.focus(focus);
 	}
->>>>>>> d3a6fdd2
 }