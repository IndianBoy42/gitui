--- conflicted
+++ resolved
@@ -289,114 +289,6 @@
 }
 
 impl Component for CommitComponent {
-<<<<<<< HEAD
-    fn commands(
-        &self,
-        out: &mut Vec<CommandInfo>,
-        force_all: bool,
-    ) -> CommandBlocking {
-        self.input.commands(out, force_all);
-
-        if self.is_visible() || force_all {
-            out.push(CommandInfo::new(
-                strings::commands::commit(&self.key_config),
-                self.can_commit(),
-                true,
-            ));
-
-            out.push(CommandInfo::new(
-                strings::commands::commit_amend(&self.key_config),
-                self.can_amend(),
-                true,
-            ));
-
-            out.push(CommandInfo::new(
-                strings::commands::commit_open_editor(
-                    &self.key_config,
-                ),
-                true,
-                true,
-            ));
-        }
-
-        visibility_blocking(self)
-    }
-
-    fn event(&mut self, ev: Event) -> Result<EventState> {
-        if self.is_visible() {
-            if self.input.event(ev)?.is_consumed() {
-                return Ok(EventState::Consumed);
-            }
-
-            if let Event::Key(e) = ev {
-                if e == self.key_config.commit && self.can_commit() {
-                    try_or_popup!(
-                        self,
-                        "commit error:",
-                        self.commit()
-                    );
-                } else if e == self.key_config.commit_amend
-                    && self.can_amend()
-                {
-                    self.amend()?;
-                } else if e == self.key_config.open_commit_editor {
-                    self.queue.push(
-                        InternalEvent::OpenExternalEditor(None),
-                    );
-                    self.hide();
-                } else {
-                }
-                // stop key event propagation
-                return Ok(EventState::Consumed);
-            }
-        }
-
-        Ok(EventState::NotConsumed)
-    }
-
-    fn is_visible(&self) -> bool {
-        self.input.is_visible()
-    }
-
-    fn hide(&mut self) {
-        self.input.hide();
-    }
-
-    fn show(&mut self) -> Result<()> {
-        //only clear text if it was not a normal commit dlg before, so to preserve old commit msg that was edited
-        if !matches!(self.mode, Mode::Normal) {
-            self.input.clear();
-        }
-
-        self.mode = Mode::Normal;
-
-        self.mode = if sync::repo_state(CWD)? == RepoState::Merge {
-            let ids = sync::mergehead_ids(CWD)?;
-            self.input.set_title(strings::commit_title_merge());
-            self.input.set_text(sync::merge_msg(CWD)?);
-            Mode::Merge(ids)
-        } else {
-            self.commit_template =
-                get_config_string(CWD, "commit.template")
-                    .ok()
-                    .flatten()
-                    .and_then(|path| read_to_string(path).ok());
-
-            if self.is_empty() {
-                if let Some(s) = &self.commit_template {
-                    self.input.set_text(s.clone());
-                }
-            }
-
-            self.input.set_title(strings::commit_title());
-            Mode::Normal
-        };
-
-        self.input.show()?;
-
-        Ok(())
-    }
-=======
 	fn commands(
 		&self,
 		out: &mut Vec<CommandInfo>,
@@ -503,5 +395,4 @@
 
 		Ok(())
 	}
->>>>>>> d3a6fdd2
 }