//! configs git helper

use super::utils::repo;
use crate::error::Result;
use git2::Repository;
use scopetime::scope_time;

<<<<<<< HEAD
/// Possible options for the status.showUntrackedFiles
///
/// see https://git-scm.com/docs/git-config#Documentation/git-config.txt-statusshowUntrackedFiles
pub enum ShowUntrackedFilesConfig {
    /// Don't include any untracked fiels
    No,
    /// Show untracked files and directories, but do not recurse into untracked directories to find files
    Normal,
    /// Show all untracked files recursively
=======
// see https://git-scm.com/docs/git-config#Documentation/git-config.txt-statusshowUntrackedFiles
/// represents the `status.showUntrackedFiles` git config state
pub enum ShowUntrackedFilesConfig {
    ///
    No,
    ///
    Normal,
    ///
>>>>>>> abd21a1c
    All,
}

impl ShowUntrackedFilesConfig {
<<<<<<< HEAD
    /// should include untracked files?
=======
    ///
    pub const fn include_none(&self) -> bool {
        matches!(self, Self::No)
    }

    ///
>>>>>>> abd21a1c
    pub const fn include_untracked(&self) -> bool {
        matches!(self, Self::Normal | Self::All)
    }

<<<<<<< HEAD
    /// should recurse untracked dirs?
=======
    ///
>>>>>>> abd21a1c
    pub const fn recurse_untracked_dirs(&self) -> bool {
        matches!(self, Self::All)
    }
}

<<<<<<< HEAD
/// Get the showUntrackedFiles config option for a Repository
pub fn untracked_files_config(
=======
pub fn untracked_files_config_repo(
>>>>>>> abd21a1c
    repo: &Repository,
) -> Result<ShowUntrackedFilesConfig> {
    let show_untracked_files =
        get_config_string_repo(repo, "status.showUntrackedFiles")?;

    if let Some(show_untracked_files) = show_untracked_files {
        if &show_untracked_files == "no" {
            return Ok(ShowUntrackedFilesConfig::No);
        } else if &show_untracked_files == "normal" {
            return Ok(ShowUntrackedFilesConfig::Normal);
        }
    }

    Ok(ShowUntrackedFilesConfig::All)
}

///
pub fn untracked_files_config(
    repo_path: &str,
) -> Result<ShowUntrackedFilesConfig> {
    let repo = repo(repo_path)?;
    untracked_files_config_repo(&repo)
}

/// get string from config
pub fn get_config_string(
    repo_path: &str,
    key: &str,
) -> Result<Option<String>> {
    let repo = repo(repo_path)?;
    get_config_string_repo(&repo, key)
}

/// get string from config (from Repository object)
pub fn get_config_string_repo(
    repo: &Repository,
    key: &str,
) -> Result<Option<String>> {
    scope_time!("get_config_string_repo");

    let cfg = repo.config()?;

    // this code doesnt match what the doc says regarding what
    // gets returned when but it actually works
    let entry_res = cfg.get_entry(key);

    let entry = match entry_res {
        Ok(ent) => ent,
        Err(_) => return Ok(None),
    };

    if entry.has_value() {
        Ok(entry.value().map(std::string::ToString::to_string))
    } else {
        Ok(None)
    }
}

#[cfg(test)]
mod tests {
    use super::*;
    use crate::sync::tests::repo_init;

    #[test]
    fn test_get_config() {
        let bad_dir_cfg =
            get_config_string("oodly_noodly", "this.doesnt.exist");
        assert!(bad_dir_cfg.is_err());

        let (_td, repo) = repo_init().unwrap();
        let path = repo.path();
        let rpath = path.as_os_str().to_str().unwrap();
        let bad_cfg = get_config_string(rpath, "this.doesnt.exist");
        assert!(bad_cfg.is_ok());
        assert!(bad_cfg.unwrap().is_none());
        // repo init sets user.name
        let good_cfg = get_config_string(rpath, "user.name");
        assert!(good_cfg.is_ok());
        assert!(good_cfg.unwrap().is_some());
    }
}<|MERGE_RESOLUTION|>--- conflicted
+++ resolved
@@ -5,8 +5,7 @@
 use git2::Repository;
 use scopetime::scope_time;
 
-<<<<<<< HEAD
-/// Possible options for the status.showUntrackedFiles
+/// Possible states for the status.showUntrackedFiles
 ///
 /// see https://git-scm.com/docs/git-config#Documentation/git-config.txt-statusshowUntrackedFiles
 pub enum ShowUntrackedFilesConfig {
@@ -15,50 +14,28 @@
     /// Show untracked files and directories, but do not recurse into untracked directories to find files
     Normal,
     /// Show all untracked files recursively
-=======
-// see https://git-scm.com/docs/git-config#Documentation/git-config.txt-statusshowUntrackedFiles
-/// represents the `status.showUntrackedFiles` git config state
-pub enum ShowUntrackedFilesConfig {
-    ///
-    No,
-    ///
-    Normal,
-    ///
->>>>>>> abd21a1c
     All,
 }
 
 impl ShowUntrackedFilesConfig {
-<<<<<<< HEAD
-    /// should include untracked files?
-=======
-    ///
+    /// should include no untracked files?
     pub const fn include_none(&self) -> bool {
         matches!(self, Self::No)
     }
 
-    ///
->>>>>>> abd21a1c
+    /// should include untracked files?
     pub const fn include_untracked(&self) -> bool {
         matches!(self, Self::Normal | Self::All)
     }
 
-<<<<<<< HEAD
     /// should recurse untracked dirs?
-=======
-    ///
->>>>>>> abd21a1c
     pub const fn recurse_untracked_dirs(&self) -> bool {
         matches!(self, Self::All)
     }
 }
 
-<<<<<<< HEAD
-/// Get the showUntrackedFiles config option for a Repository
-pub fn untracked_files_config(
-=======
+/// showUntrackedFiles for a Repository 
 pub fn untracked_files_config_repo(
->>>>>>> abd21a1c
     repo: &Repository,
 ) -> Result<ShowUntrackedFilesConfig> {
     let show_untracked_files =
@@ -75,7 +52,7 @@
     Ok(ShowUntrackedFilesConfig::All)
 }
 
-///
+/// showUntrackedFiles for a Repository (from path)
 pub fn untracked_files_config(
     repo_path: &str,
 ) -> Result<ShowUntrackedFilesConfig> {
