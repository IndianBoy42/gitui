//! sync git api

//TODO: remove once we have this activated on the toplevel
#![deny(clippy::expect_used)]

pub mod blame;
pub mod branch;
mod commit;
mod commit_details;
mod commit_files;
mod commits_info;
<<<<<<< HEAD
pub mod config;
=======
mod config;
>>>>>>> 3cd218de
pub mod cred;
pub mod diff;
mod hooks;
mod hunks;
mod ignore;
mod logwalker;
mod merge;
mod patches;
pub mod remotes;
mod reset;
mod staging;
mod stash;
mod state;
pub mod status;
mod tags;
mod tree;
pub mod utils;

pub use blame::{blame_file, BlameHunk, FileBlame};
pub use branch::{
    branch_compare_upstream, checkout_branch, config_is_pull_rebase,
    create_branch, delete_branch, get_branch_remote,
    get_branches_info, merge_commit::merge_upstream_commit,
    merge_ff::branch_merge_upstream_fastforward,
    merge_rebase::merge_upstream_rebase, rename::rename_branch,
    BranchCompare, BranchInfo,
};
pub use commit::{amend, commit, tag};
pub use commit_details::{
    get_commit_details, CommitDetails, CommitMessage, CommitSignature,
};
pub use commit_files::get_commit_files;
pub use commits_info::{
    get_commit_info, get_commits_info, CommitId, CommitInfo,
};
pub use config::{
    get_config_string, untracked_files_config,
    ShowUntrackedFilesConfig,
};
pub use diff::get_diff_commit;
pub use hooks::{
    hooks_commit_msg, hooks_post_commit, hooks_pre_commit, HookResult,
};
pub use hunks::{reset_hunk, stage_hunk, unstage_hunk};
pub use ignore::add_to_ignore;
pub use logwalker::LogWalker;
pub use merge::{
    abort_merge, merge_branch, merge_commit, merge_msg, mergehead_ids,
};
pub use remotes::{
    get_default_remote, get_remotes, push::AsyncProgress,
    tags::PushTagsProgress,
};
pub use reset::{reset_stage, reset_workdir};
pub use staging::{discard_lines, stage_lines};
pub use stash::{
    get_stashes, stash_apply, stash_drop, stash_pop, stash_save,
};
pub use state::{repo_state, RepoState};
pub use tags::{
    delete_tag, get_tags, get_tags_with_metadata, CommitTags,
    TagWithMetadata, Tags,
};
pub use tree::{tree_file_content, tree_files, TreeFile};
pub use utils::{
    get_head, get_head_tuple, is_bare_repo, is_repo, repo_dir,
    stage_add_all, stage_add_file, stage_addremoved,
    stage_update_all, Head,
};

#[cfg(test)]
mod tests {
    use super::{
        commit, stage_add_file,
        status::{get_status, StatusType},
        utils::{get_head_repo, repo, repo_write_file},
        CommitId, LogWalker,
    };
    use crate::error::Result;
    use git2::Repository;
    use std::{path::Path, process::Command};
    use tempfile::TempDir;

    /// Calling `set_search_path` with an empty directory makes sure that there
    /// is no git config interfering with our tests (for example user-local
    /// `.gitconfig`).
    #[allow(unsafe_code)]
    fn sandbox_config_files() {
        use git2::{opts::set_search_path, ConfigLevel};
        use std::sync::Once;

        static INIT: Once = Once::new();

        // Adapted from https://github.com/rust-lang/cargo/pull/9035
        INIT.call_once(|| unsafe {
            let temp_dir = TempDir::new().unwrap();
            let path = temp_dir.path();

            set_search_path(ConfigLevel::System, &path).unwrap();
            set_search_path(ConfigLevel::Global, &path).unwrap();
            set_search_path(ConfigLevel::XDG, &path).unwrap();
            set_search_path(ConfigLevel::ProgramData, &path).unwrap();
        });
    }

    /// write, stage and commit a file
    pub fn write_commit_file(
        repo: &Repository,
        file: &str,
        content: &str,
        commit_name: &str,
    ) -> CommitId {
        repo_write_file(repo, file, content).unwrap();

        stage_add_file(
            repo.workdir().unwrap().to_str().unwrap(),
            Path::new(file),
        )
        .unwrap();

        commit(repo.workdir().unwrap().to_str().unwrap(), commit_name)
            .unwrap()
    }

    /// write, stage and commit a file giving the commit a specific timestamp
    pub fn write_commit_file_at(
        repo: &Repository,
        file: &str,
        content: &str,
        commit_name: &str,
        time: git2::Time,
    ) -> CommitId {
        repo_write_file(repo, file, content).unwrap();

        let path = repo.workdir().unwrap().to_str().unwrap();

        stage_add_file(path, Path::new(file)).unwrap();

        commit_at(path, commit_name, time)
    }

    fn commit_at(
        repo_path: &str,
        msg: &str,
        time: git2::Time,
    ) -> CommitId {
        let repo = repo(repo_path).unwrap();

        let signature =
            git2::Signature::new("name", "email", &time).unwrap();
        let mut index = repo.index().unwrap();
        let tree_id = index.write_tree().unwrap();
        let tree = repo.find_tree(tree_id).unwrap();

        let parents = if let Ok(id) = get_head_repo(&repo) {
            vec![repo.find_commit(id.into()).unwrap()]
        } else {
            Vec::new()
        };

        let parents = parents.iter().collect::<Vec<_>>();

        let commit = repo
            .commit(
                Some("HEAD"),
                &signature,
                &signature,
                msg,
                &tree,
                parents.as_slice(),
            )
            .unwrap()
            .into();

        commit
    }

    ///
    pub fn repo_init_empty() -> Result<(TempDir, Repository)> {
        sandbox_config_files();

        let td = TempDir::new()?;
        let repo = Repository::init(td.path())?;
        {
            let mut config = repo.config()?;
            config.set_str("user.name", "name")?;
            config.set_str("user.email", "email")?;
        }
        Ok((td, repo))
    }

    ///
    pub fn repo_init() -> Result<(TempDir, Repository)> {
        sandbox_config_files();

        let td = TempDir::new()?;
        let repo = Repository::init(td.path())?;
        {
            let mut config = repo.config()?;
            config.set_str("user.name", "name")?;
            config.set_str("user.email", "email")?;

            let mut index = repo.index()?;
            let id = index.write_tree()?;

            let tree = repo.find_tree(id)?;
            let sig = repo.signature()?;
            repo.commit(
                Some("HEAD"),
                &sig,
                &sig,
                "initial",
                &tree,
                &[],
            )?;
        }
        Ok((td, repo))
    }

    ///
    pub fn repo_clone(p: &str) -> Result<(TempDir, Repository)> {
        sandbox_config_files();

        let td = TempDir::new()?;

        let td_path = td.path().as_os_str().to_str().unwrap();

        let repo = Repository::clone(p, td_path).unwrap();

        let mut config = repo.config()?;
        config.set_str("user.name", "name")?;
        config.set_str("user.email", "email")?;

        Ok((td, repo))
    }

    /// Same as repo_init, but the repo is a bare repo (--bare)
    pub fn repo_init_bare() -> Result<(TempDir, Repository)> {
        let tmp_repo_dir = TempDir::new()?;
        let bare_repo = Repository::init_bare(tmp_repo_dir.path())?;
        Ok((tmp_repo_dir, bare_repo))
    }

    /// helper returning amount of files with changes in the (wd,stage)
    pub fn get_statuses(repo_path: &str) -> (usize, usize) {
        (
            get_status(repo_path, StatusType::WorkingDir)
                .unwrap()
                .len(),
            get_status(repo_path, StatusType::Stage).unwrap().len(),
        )
    }

    ///
    pub fn debug_cmd_print(path: &str, cmd: &str) {
        let cmd = debug_cmd(path, cmd);
        eprintln!("\n----\n{}", cmd);
    }

    /// helper to fetch commmit details using log walker
    pub fn get_commit_ids(
        r: &Repository,
        max_count: usize,
    ) -> Vec<CommitId> {
        let mut commit_ids = Vec::<CommitId>::new();
        LogWalker::new(r).read(&mut commit_ids, max_count).unwrap();

        commit_ids
    }

    fn debug_cmd(path: &str, cmd: &str) -> String {
        let output = if cfg!(target_os = "windows") {
            Command::new("cmd")
                .args(&["/C", cmd])
                .current_dir(path)
                .output()
                .unwrap()
        } else {
            Command::new("sh")
                .arg("-c")
                .arg(cmd)
                .current_dir(path)
                .output()
                .unwrap()
        };

        let stdout = String::from_utf8_lossy(&output.stdout);
        let stderr = String::from_utf8_lossy(&output.stderr);
        format!(
            "{}{}",
            if stdout.is_empty() {
                String::new()
            } else {
                format!("out:\n{}", stdout)
            },
            if stderr.is_empty() {
                String::new()
            } else {
                format!("err:\n{}", stderr)
            }
        )
    }
}<|MERGE_RESOLUTION|>--- conflicted
+++ resolved
@@ -9,11 +9,7 @@
 mod commit_details;
 mod commit_files;
 mod commits_info;
-<<<<<<< HEAD
-pub mod config;
-=======
 mod config;
->>>>>>> 3cd218de
 pub mod cred;
 pub mod diff;
 mod hooks;
