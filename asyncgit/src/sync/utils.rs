//! sync git api (various methods)

use super::CommitId;
use crate::{
    error::{Error, Result},
    sync::config::untracked_files_config_repo,
};
use git2::{IndexAddOption, Repository, RepositoryOpenFlags};
use scopetime::scope_time;
use std::{
    fs::File,
    io::Write,
    path::{Path, PathBuf},
};

///
#[derive(PartialEq, Debug, Clone)]
pub struct Head {
    ///
    pub name: String,
    ///
    pub id: CommitId,
}

///
pub fn is_repo(repo_path: &str) -> bool {
    Repository::open_ext(
        repo_path,
        RepositoryOpenFlags::empty(),
        Vec::<&Path>::new(),
    )
    .is_ok()
}

/// checks if the git repo at path `repo_path` is a bare repo
pub fn is_bare_repo(repo_path: &str) -> Result<bool> {
    let repo = Repository::open_ext(
        repo_path,
        RepositoryOpenFlags::empty(),
        Vec::<&Path>::new(),
    )?;

    Ok(repo.is_bare())
}

///
pub fn repo(repo_path: &str) -> Result<Repository> {
    let repo = Repository::open_ext(
        repo_path,
        RepositoryOpenFlags::empty(),
        Vec::<&Path>::new(),
    )?;

    if repo.is_bare() {
        return Err(Error::Generic("bare repo".to_string()));
    }

    Ok(repo)
}

///
pub(crate) fn work_dir(repo: &Repository) -> Result<&Path> {
    repo.workdir().ok_or(Error::NoWorkDir)
}

/// path to .git folder
pub fn repo_dir(repo_path: &str) -> Result<PathBuf> {
    let repo = repo(repo_path)?;
    Ok(repo.path().to_owned())
}

///
pub fn repo_work_dir(repo_path: &str) -> Result<String> {
    let repo = repo(repo_path)?;
    work_dir(&repo)?.to_str().map_or_else(
        || Err(Error::Generic("invalid workdir".to_string())),
        |workdir| Ok(workdir.to_string()),
    )
}

///
pub fn get_head(repo_path: &str) -> Result<CommitId> {
    let repo = repo(repo_path)?;
    get_head_repo(&repo)
}

///
pub fn get_head_tuple(repo_path: &str) -> Result<Head> {
    let repo = repo(repo_path)?;
    let id = get_head_repo(&repo)?;
    let name = get_head_refname(&repo)?;

    Ok(Head { name, id })
}

///
pub fn get_head_refname(repo: &Repository) -> Result<String> {
    let head = repo.head()?;
    let ref_name = bytes2string(head.name_bytes())?;

    Ok(ref_name)
}

///
pub fn get_head_repo(repo: &Repository) -> Result<CommitId> {
    scope_time!("get_head_repo");

    let head = repo.head()?.target();

    head.map_or(Err(Error::NoHead), |head_id| Ok(head_id.into()))
}

/// add a file diff from workingdir to stage (will not add removed files see `stage_addremoved`)
pub fn stage_add_file(repo_path: &str, path: &Path) -> Result<()> {
    scope_time!("stage_add_file");

    let repo = repo(repo_path)?;

    let mut index = repo.index()?;

    index.add_path(path)?;
    index.write()?;

    Ok(())
}

/// like `stage_add_file` but uses a pattern to match/glob multiple files/folders
pub fn stage_add_all(repo_path: &str, pattern: &str) -> Result<()> {
    scope_time!("stage_add_all");

    let repo = repo(repo_path)?;

    let mut index = repo.index()?;

    let config = untracked_files_config_repo(&repo)?;

<<<<<<< HEAD
    if config.include_untracked() || config.recurse_untracked_dirs() {
=======
    if config.include_none() {
        index.update_all(vec![pattern], None)?;
    } else {
>>>>>>> 3cd218de
        index.add_all(
            vec![pattern],
            IndexAddOption::DEFAULT,
            None,
        )?;
<<<<<<< HEAD
    } else {
        index.update_all(vec![pattern], None)?;
    }
=======
    }

>>>>>>> 3cd218de
    index.write()?;

    Ok(())
}

/// like `stage_add_all` but ignores untracked files
pub fn stage_update_all(
    repo_path: &str,
    pattern: &str,
) -> Result<()> {
    scope_time!("stage_add_all");

    let repo = repo(repo_path)?;

    let mut index = repo.index()?;

    index.update_all(vec![pattern], None)?;
    index.write()?;

    Ok(())
}

<<<<<<< HEAD
/// stage a removed file
pub fn stage_addremoved(repo_path: &str, path: &Path) -> Result<()> {
    scope_time!("stage_addremoved");

    let repo = repo(repo_path)?;

    let mut index = repo.index()?;

    index.remove_path(path)?;
    index.write()?;

    Ok(())
}

=======
>>>>>>> 3cd218de
pub(crate) fn bytes2string(bytes: &[u8]) -> Result<String> {
    Ok(String::from_utf8(bytes.to_vec())?)
}

/// write a file in repo
pub(crate) fn repo_write_file(
    repo: &Repository,
    file: &str,
    content: &str,
) -> Result<()> {
    let dir = work_dir(repo)?.join(file);
    let file_path = dir.to_str().ok_or_else(|| {
        Error::Generic(String::from("invalid file path"))
    })?;
    let mut file = File::create(file_path)?;
    file.write_all(content.as_bytes())?;
    Ok(())
}

#[cfg(test)]
pub(crate) fn repo_read_file(
    repo: &Repository,
    file: &str,
) -> Result<String> {
    use std::io::Read;

    let dir = work_dir(repo)?.join(file);
    let file_path = dir.to_str().ok_or_else(|| {
        Error::Generic(String::from("invalid file path"))
    })?;

    let mut file = File::open(file_path)?;
    let mut buffer = Vec::new();
    file.read_to_end(&mut buffer)?;

    Ok(String::from_utf8(buffer)?)
}

#[cfg(test)]
mod tests {
    use super::*;
    use crate::sync::{
        commit,
        status::{get_status, StatusType},
        tests::{
            debug_cmd_print, get_statuses, repo_init, repo_init_empty,
        },
    };
    use std::{
        fs::{self, remove_file, File},
        io::Write,
        path::Path,
    };

    #[test]
    fn test_stage_add_smoke() {
        let file_path = Path::new("foo");
        let (_td, repo) = repo_init_empty().unwrap();
        let root = repo.path().parent().unwrap();
        let repo_path = root.as_os_str().to_str().unwrap();

        assert_eq!(
            stage_add_file(repo_path, file_path).is_ok(),
            false
        );
    }

    #[test]
    fn test_staging_one_file() {
        let file_path = Path::new("file1.txt");
        let (_td, repo) = repo_init().unwrap();
        let root = repo.path().parent().unwrap();
        let repo_path = root.as_os_str().to_str().unwrap();

        File::create(&root.join(file_path))
            .unwrap()
            .write_all(b"test file1 content")
            .unwrap();

        File::create(&root.join(Path::new("file2.txt")))
            .unwrap()
            .write_all(b"test file2 content")
            .unwrap();

        assert_eq!(get_statuses(repo_path), (2, 0));

        stage_add_file(repo_path, file_path).unwrap();

        assert_eq!(get_statuses(repo_path), (1, 1));
    }

    #[test]
    fn test_staging_folder() -> Result<()> {
        let (_td, repo) = repo_init().unwrap();
        let root = repo.path().parent().unwrap();
        let repo_path = root.as_os_str().to_str().unwrap();

        let status_count = |s: StatusType| -> usize {
            get_status(repo_path, s).unwrap().len()
        };

        fs::create_dir_all(&root.join("a/d"))?;
        File::create(&root.join(Path::new("a/d/f1.txt")))?
            .write_all(b"foo")?;
        File::create(&root.join(Path::new("a/d/f2.txt")))?
            .write_all(b"foo")?;
        File::create(&root.join(Path::new("a/f3.txt")))?
            .write_all(b"foo")?;

        assert_eq!(status_count(StatusType::WorkingDir), 3);

        stage_add_all(repo_path, "a/d").unwrap();

        assert_eq!(status_count(StatusType::WorkingDir), 1);
        assert_eq!(status_count(StatusType::Stage), 2);

        Ok(())
    }

    #[test]
    fn test_not_staging_untracked_folder() -> Result<()> {
        let (_td, repo) = repo_init().unwrap();
        let root = repo.path().parent().unwrap();
        let repo_path = root.as_os_str().to_str().unwrap();

        fs::create_dir_all(&root.join("a/d"))?;
        File::create(&root.join(Path::new("a/d/f1.txt")))?
            .write_all(b"foo")?;
        File::create(&root.join(Path::new("a/d/f2.txt")))?
            .write_all(b"foo")?;
        File::create(&root.join(Path::new("f3.txt")))?
            .write_all(b"foo")?;

        assert_eq!(get_statuses(repo_path), (3, 0));

        repo.config()?.set_str("status.showUntrackedFiles", "no")?;

        assert_eq!(get_statuses(repo_path), (0, 0));

        stage_add_all(repo_path, "*").unwrap();

        assert_eq!(get_statuses(repo_path), (0, 0));

        Ok(())
    }

    #[test]
    fn test_staging_deleted_file() {
        let file_path = Path::new("file1.txt");
        let (_td, repo) = repo_init().unwrap();
        let root = repo.path().parent().unwrap();
        let repo_path = root.as_os_str().to_str().unwrap();

        let status_count = |s: StatusType| -> usize {
            get_status(repo_path, s).unwrap().len()
        };

        let full_path = &root.join(file_path);

        File::create(full_path)
            .unwrap()
            .write_all(b"test file1 content")
            .unwrap();

        stage_add_file(repo_path, file_path).unwrap();

        commit(repo_path, "commit msg").unwrap();

        // delete the file now
        assert_eq!(remove_file(full_path).is_ok(), true);

        // deleted file in diff now
        assert_eq!(status_count(StatusType::WorkingDir), 1);

        stage_addremoved(repo_path, file_path).unwrap();

        assert_eq!(status_count(StatusType::WorkingDir), 0);
        assert_eq!(status_count(StatusType::Stage), 1);
    }

    // see https://github.com/extrawurst/gitui/issues/108
    #[test]
    fn test_staging_sub_git_folder() -> Result<()> {
        let (_td, repo) = repo_init().unwrap();
        let root = repo.path().parent().unwrap();
        let repo_path = root.as_os_str().to_str().unwrap();

        let status_count = |s: StatusType| -> usize {
            get_status(repo_path, s).unwrap().len()
        };

        let sub = &root.join("sub");

        fs::create_dir_all(sub)?;

        debug_cmd_print(sub.to_str().unwrap(), "git init subgit");

        File::create(sub.join("subgit/foo.txt"))
            .unwrap()
            .write_all(b"content")
            .unwrap();

        assert_eq!(status_count(StatusType::WorkingDir), 1);

        //expect to fail
        assert!(stage_add_all(repo_path, "sub").is_err());

        Ok(())
    }

    #[test]
    fn test_head_empty() -> Result<()> {
        let (_td, repo) = repo_init_empty()?;
        let root = repo.path().parent().unwrap();
        let repo_path = root.as_os_str().to_str().unwrap();

        assert_eq!(get_head(repo_path).is_ok(), false);

        Ok(())
    }

    #[test]
    fn test_head() -> Result<()> {
        let (_td, repo) = repo_init()?;
        let root = repo.path().parent().unwrap();
        let repo_path = root.as_os_str().to_str().unwrap();

        assert_eq!(get_head(repo_path).is_ok(), true);

        Ok(())
    }
}<|MERGE_RESOLUTION|>--- conflicted
+++ resolved
@@ -134,26 +134,16 @@
 
     let config = untracked_files_config_repo(&repo)?;
 
-<<<<<<< HEAD
-    if config.include_untracked() || config.recurse_untracked_dirs() {
-=======
     if config.include_none() {
         index.update_all(vec![pattern], None)?;
     } else {
->>>>>>> 3cd218de
         index.add_all(
             vec![pattern],
             IndexAddOption::DEFAULT,
             None,
         )?;
-<<<<<<< HEAD
-    } else {
-        index.update_all(vec![pattern], None)?;
-    }
-=======
-    }
-
->>>>>>> 3cd218de
+    }
+
     index.write()?;
 
     Ok(())
@@ -176,7 +166,6 @@
     Ok(())
 }
 
-<<<<<<< HEAD
 /// stage a removed file
 pub fn stage_addremoved(repo_path: &str, path: &Path) -> Result<()> {
     scope_time!("stage_addremoved");
@@ -191,8 +180,6 @@
     Ok(())
 }
 
-=======
->>>>>>> 3cd218de
 pub(crate) fn bytes2string(bytes: &[u8]) -> Result<String> {
     Ok(String::from_utf8(bytes.to_vec())?)
 }
