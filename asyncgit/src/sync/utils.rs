--- conflicted
+++ resolved
@@ -149,7 +149,6 @@
     Ok(())
 }
 
-<<<<<<< HEAD
 /// like `stage_add_all` but ignores untracked files
 pub fn stage_update_all(
     repo_path: &str,
@@ -163,7 +162,10 @@
 
     index.update_all(vec![pattern], None)?;
     index.write()?;
-=======
+
+    Ok(())
+}
+
 /// Undo last commit in repo
 pub fn undo_last_commit(repo_path: &str) -> Result<()> {
     let repo = repo(repo_path)?;
@@ -175,7 +177,6 @@
         git2::ResetType::Soft,
         None,
     )?;
->>>>>>> 3bdb1d3a
 
     Ok(())
 }
