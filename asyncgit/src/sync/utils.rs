--- conflicted
+++ resolved
@@ -3,13 +3,7 @@
 use super::CommitId;
 use crate::{
     error::{Error, Result},
-<<<<<<< HEAD
-    sync::status::{
-        untracked_files_config_path, ShowUntrackedFilesConfig,
-    },
-=======
     sync::config::untracked_files_config,
->>>>>>> 42e33335
 };
 use git2::{IndexAddOption, Repository, RepositoryOpenFlags};
 use scopetime::scope_time;
@@ -138,23 +132,16 @@
 
     let mut index = repo.index()?;
 
-<<<<<<< HEAD
-    if untracked_files_config_path(repo_path)?
-        == ShowUntrackedFilesConfig::No
-    {
-        index.update_all(vec![pattern], None)?;
-    } else {
-=======
     let config = untracked_files_config(&repo)?;
 
     if config.include_untracked() || config.recurse_untracked_dirs() {
->>>>>>> 42e33335
         index.add_all(
             vec![pattern],
             IndexAddOption::DEFAULT,
             None,
         )?;
-<<<<<<< HEAD
+    } else {
+        index.update_all(vec![pattern], None)?;
     }
     index.write()?;
 
@@ -173,12 +160,6 @@
     let mut index = repo.index()?;
 
     index.update_all(vec![pattern], None)?;
-=======
-    } else {
-        index.update_all(vec![pattern], None)?;
-    }
-
->>>>>>> 42e33335
     index.write()?;
 
     Ok(())
